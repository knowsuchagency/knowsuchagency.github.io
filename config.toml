--- conflicted
+++ resolved
@@ -92,15 +92,6 @@
     url = "https://www.instagram.com/knowsuchagencycorp/"
 
 
-<<<<<<< HEAD
-[[params.social]]
-    name = "RSS"
-    icon = "fa fa-rss"
-    weight = 6
-    url = "https://knowsuchagency.com/index.xml"
-    rel = "alternate"
-    type = "application/rss+xml"
-=======
 # [[params.social]]
 #     name = "RSS"
 #     icon = "fa fa-rss"
@@ -108,7 +99,6 @@
 #     url = "https://knowsuchagency.com/index.xml"
 #     rel = "alternate"
 #     type = "application/rss+xml"
->>>>>>> 2dc6a45a
 
 
 [languages]
